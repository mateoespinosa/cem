import numpy as np
import pytorch_lightning as pl
import torch

from torchvision.models import resnet50

from cem.metrics.accs import compute_accuracy
from cem.models.cbm import ConceptBottleneckModel
import cem.train.utils as utils



################################################################################
## OUR MODEL
################################################################################


class ConceptEmbeddingModel(ConceptBottleneckModel):
    def __init__(
        self,
        n_concepts,
        n_tasks,
        emb_size=16,
        training_intervention_prob=0.25,
        embedding_activation="leakyrelu",
        shared_prob_gen=True,
        concept_loss_weight=1,
        task_loss_weight=1,

        c2y_model=None,
        c2y_layers=None,
        c_extractor_arch=utils.wrap_pretrained_model(resnet50),
        output_latent=False,

        optimizer="adam",
        momentum=0.9,
        learning_rate=0.01,
        weight_decay=4e-05,
        weight_loss=None,
        task_class_weights=None,
        tau=1,

        active_intervention_values=None,
        inactive_intervention_values=None,
        intervention_policy=None,
        output_interventions=False,
        use_concept_groups=False,
        include_certainty=True,

        top_k_accuracy=None,
    ):
        """
        Constructs a Concept Embedding Model (CEM) as defined by
        Espinosa Zarlenga et al. 2022.

        :param int n_concepts: The number of concepts given at training time.
        :param int n_tasks: The number of output classes of the CEM.
        :param int emb_size: The size of each concept embedding. Defaults to 16.
        :param float training_intervention_prob: RandInt probability. Defaults
            to 0.25.
        :param str embedding_activation: A valid nonlinearity name to use for the
            generated embeddings. It must be one of [None, "sigmoid", "relu",
            "leakyrelu"] and defaults to "leakyrelu".
        :param Bool shared_prob_gen: Whether or not weights are shared across
            all probability generators. Defaults to True.
        :param float concept_loss_weight: Weight to be used for the final loss'
            component corresponding to the concept classification loss. Default
            is 0.01.
        :param float task_loss_weight: Weight to be used for the final loss'
            component corresponding to the output task classification loss.
            Default is 1.

        :param Pytorch.Module c2y_model:  A valid pytorch Module used to map the
            CEM's bottleneck (with size n_concepts * emb_size) to `n_tasks`
            output activations (i.e., the output of the CEM).
            If not given, then a simple leaky-ReLU MLP, whose hidden
            layers have sizes `c2y_layers`, will be used.
        :param List[int] c2y_layers: List of integers defining the size of the
            hidden layers to be used in the MLP to predict classes from the
            bottleneck if c2y_model was NOT provided. If not given, then we will
            use a simple linear layer to map the bottleneck to the output classes.
        :param Fun[(int), Pytorch.Module] c_extractor_arch: A generator function
            for the latent code generator model that takes as an input the size
            of the latent code before the concept embedding generators act (
            using an argument called `output_dim`) and returns a valid Pytorch
            Module that maps this CEM's inputs to the latent space of the
            requested size.

        :param str optimizer:  The name of the optimizer to use. Must be one of
            `adam` or `sgd`. Default is `adam`.
        :param float momentum: Momentum used for optimization. Default is 0.9.
        :param float learning_rate:  Learning rate used for optimization.
            Default is 0.01.
        :param float weight_decay: The weight decay factor used during
            optimization. Default is 4e-05.
        :param List[float] weight_loss: Either None or a list with n_concepts
            elements indicating the weights assigned to each predicted concept
            during the loss computation. Could be used to improve
            performance/fairness in imbalanced datasets.
        :param List[float] task_class_weights: Either None or a list with
            n_tasks elements indicating the weights assigned to each output
            class during the loss computation. Could be used to improve
            performance/fairness in imbalanced datasets.

        :param List[float] active_intervention_values: A list of n_concepts
            values to use when positively intervening in a given concept (i.e.,
            setting concept c_i to 1 would imply setting its corresponding
            predicted concept to active_intervention_values[i]). If not given,
            then we will assume that we use `1` for all concepts. This
            parameter is important when intervening in CEMs that do not have
            sigmoidal concepts, as the intervention thresholds must then be
            inferred from their empirical training distribution.
        :param List[float] inactive_intervention_values: A list of n_concepts
            values to use when negatively intervening in a given concept (i.e.,
            setting concept c_i to 0 would imply setting its corresponding
            predicted concept to inactive_intervention_values[i]). If not given,
            then we will assume that we use `0` for all concepts.
        :param Callable[(np.ndarray, np.ndarray, np.ndarray), np.ndarray] intervention_policy:
            An optional intervention policy to be used when intervening on a
            test batch sample x (first argument), with corresponding true
            concepts c (second argument), and true labels y (third argument).
            The policy must produce as an output a list of concept indices to
            intervene (in batch form) or a batch of binary masks indicating
            which concepts we will intervene on.

        :param List[int] top_k_accuracy: List of top k values to report accuracy
            for during training/testing when the number of tasks is high.
        """
        pl.LightningModule.__init__(self)
        self.n_concepts = n_concepts
        self.include_certainty = include_certainty
        self.output_interventions = output_interventions
        self.intervention_policy = intervention_policy
        self.pre_concept_model = c_extractor_arch(output_dim=None)
        self.training_intervention_prob = training_intervention_prob
        self.output_latent = output_latent
        if self.training_intervention_prob != 0:
            self.ones = torch.ones(n_concepts)

        if active_intervention_values is not None:
            self.active_intervention_values = torch.tensor(
                active_intervention_values
            )
        else:
            self.active_intervention_values = torch.ones(n_concepts)
        if inactive_intervention_values is not None:
            self.inactive_intervention_values = torch.tensor(
                inactive_intervention_values
            )
        else:
            self.inactive_intervention_values = torch.ones(n_concepts)
        self.task_loss_weight = task_loss_weight
        self.concept_context_generators = torch.nn.ModuleList()
        self.concept_prob_generators = torch.nn.ModuleList()
        self.shared_prob_gen = shared_prob_gen
        self.top_k_accuracy = top_k_accuracy
        for i in range(n_concepts):
            if embedding_activation is None:
                self.concept_context_generators.append(
                    torch.nn.Sequential(*[
                        torch.nn.Linear(
                            list(
                                self.pre_concept_model.modules()
                            )[-1].out_features,
                            # Two as each concept will have a positive and a
                            # negative embedding portion which are later mixed
                            2 * emb_size,
                        ),
                    ])
                )
            elif embedding_activation == "sigmoid":
                self.concept_context_generators.append(
                    torch.nn.Sequential(*[
                        torch.nn.Linear(
                            list(
                                self.pre_concept_model.modules()
                            )[-1].out_features,
                            # Two as each concept will have a positive and a
                            # negative embedding portion which are later mixed
                            2 * emb_size,
                        ),
                        torch.nn.Sigmoid(),
                    ])
                )
            elif embedding_activation == "leakyrelu":
                self.concept_context_generators.append(
                    torch.nn.Sequential(*[
                        torch.nn.Linear(
                            list(
                                self.pre_concept_model.modules()
                            )[-1].out_features,
                            # Two as each concept will have a positive and a
                            # negative embedding portion which are later mixed
                            2 * emb_size,
                        ),
                        torch.nn.LeakyReLU(),
                    ])
                )
            elif embedding_activation == "relu":
                self.concept_context_generators.append(
                    torch.nn.Sequential(*[
                        torch.nn.Linear(
                            list(
                                self.pre_concept_model.modules()
                            )[-1].out_features,
                            # Two as each concept will have a positive and a
                            # negative embedding portion which are later mixed
                            2 * emb_size,
                        ),
                        torch.nn.ReLU(),
                    ])
                )
            if self.shared_prob_gen and (
                len(self.concept_prob_generators) == 0
            ):
                # Then we will use one and only one probability generator which
                # will be shared among all concepts. This will force concept
                # embedding vectors to be pushed into the same latent space
                self.concept_prob_generators.append(torch.nn.Linear(
                    2 * emb_size,
                    1,
                ))
            elif not self.shared_prob_gen:
                self.concept_prob_generators.append(torch.nn.Linear(
                    2 * emb_size,
                    1,
                ))
        if c2y_model is None:
            # Else we construct it here directly
            units = [
                n_concepts * emb_size
            ] + (c2y_layers or []) + [n_tasks]
            layers = []
            for i in range(1, len(units)):
                layers.append(torch.nn.Linear(units[i-1], units[i]))
                if i != len(units) - 1:
                    layers.append(torch.nn.LeakyReLU())
            self.c2y_model = torch.nn.Sequential(*layers)
        else:
            self.c2y_model = c2y_model
        self.sig = torch.nn.Sigmoid()

        self.loss_concept = torch.nn.BCELoss(weight=weight_loss)
        self.loss_task = (
            torch.nn.CrossEntropyLoss(weight=task_class_weights)
            if n_tasks > 1 else torch.nn.BCEWithLogitsLoss(
                weight=task_class_weights
            )
        )
        self.concept_loss_weight = concept_loss_weight
        self.momentum = momentum
        self.learning_rate = learning_rate
        self.weight_decay = weight_decay
        self.optimizer_name = optimizer
        self.n_tasks = n_tasks
        self.emb_size = emb_size
        self.tau = tau
        self.use_concept_groups = use_concept_groups


    def _after_interventions(
        self,
        prob,
        pos_embeddings,
        neg_embeddings,
        intervention_idxs=None,
        c_true=None,
        train=False,
        competencies=None,
    ):
        if train and (self.training_intervention_prob != 0) and (
            (c_true is not None) and
            (intervention_idxs is None)
        ):
            # Then we will probabilistically intervene in some concepts
            mask = torch.bernoulli(
                self.ones * self.training_intervention_prob,
            )
            intervention_idxs = torch.tile(
                mask,
                (c_true.shape[0], 1),
            )
        if (c_true is None) or (intervention_idxs is None):
            return prob, intervention_idxs
        intervention_idxs = intervention_idxs.type(torch.FloatTensor)
        intervention_idxs = intervention_idxs.to(prob.device)
        if not self.include_certainty:
            c_true = torch.where(
                torch.logical_or(c_true == 0, c_true == 1),
                c_true,
                prob,
            )
        return prob * (1 - intervention_idxs) + intervention_idxs * c_true, intervention_idxs

    def _forward(
        self,
        x,
        intervention_idxs=None,
        c=None,
        y=None,
        train=False,
        latent=None,
        competencies=None,
        prev_interventions=None,
        output_embeddings=False,
        output_latent=None,
        output_interventions=None,
    ):
        output_interventions = (
            output_interventions if output_interventions is not None
            else self.output_interventions
        )
        output_latent = (
            output_latent if output_latent is not None
            else self.output_latent
        )
        if latent is None:
            pre_c = self.pre_concept_model(x)
            contexts = []
            c_sem = []

            # First predict all the concept probabilities
            for i, context_gen in enumerate(self.concept_context_generators):
                if self.shared_prob_gen:
                    prob_gen = self.concept_prob_generators[0]
                else:
                    prob_gen = self.concept_prob_generators[i]
                context = context_gen(pre_c)
                prob = prob_gen(context)
                contexts.append(torch.unsqueeze(context, dim=1))
                c_sem.append(self.sig(prob))
            c_sem = torch.cat(c_sem, axis=-1)
            contexts = torch.cat(contexts, axis=1)
            latent = contexts, c_sem
        else:
            contexts, c_sem = latent

        # Now include any interventions that we may want to perform!
        if (intervention_idxs is None) and (c is not None) and (
            self.intervention_policy is not None
        ):
            horizon = self.intervention_policy.num_groups_intervened
            if hasattr(self.intervention_policy, "horizon"):
                horizon = self.intervention_policy.horizon
            prior_distribution = self._prior_int_distribution(
                prob=c_sem,
                pos_embeddings=contexts[:, :, :self.emb_size],
                neg_embeddings=contexts[:, :, self.emb_size:],
                competencies=competencies,
                prev_interventions=prev_interventions,
                c=c,
                train=train,
                horizon=horizon,
            )
            intervention_idxs, c_int = self.intervention_policy(
                x=x,
                c=c,
                pred_c=c_sem,
                y=y,
                competencies=competencies,
                prev_interventions=prev_interventions,
                prior_distribution=prior_distribution,
            )

        else:
            c_int = c
<<<<<<< HEAD
        if not train:
            intervention_idxs = self._standardize_indices(
                intervention_idxs=intervention_idxs,
                batch_size=x.shape[0],
            )
=======
        intervention_idxs = self._standardize_indices(
            intervention_idxs=intervention_idxs,
            batch_size=x.shape[0],
        )
>>>>>>> e2c73da6

        # Then, time to do the mixing between the positive and the
        # negative embeddings
        probs, intervention_idxs = self._after_interventions(
            c_sem,
            pos_embeddings=contexts[:, :, :self.emb_size],
            neg_embeddings=contexts[:, :, self.emb_size:],
            intervention_idxs=intervention_idxs,
            c_true=c_int,
            train=train,
            competencies=competencies,
        )
        # Then time to mix!
        c_pred = (
            contexts[:, :, :self.emb_size] * torch.unsqueeze(probs, dim=-1) +
            contexts[:, :, self.emb_size:] * (1 - torch.unsqueeze(probs, dim=-1))
        )
        c_pred = c_pred.view((-1, self.emb_size * self.n_concepts))
        y = self.c2y_model(c_pred)
        tail_results = []
        if output_interventions:
            if (
                (intervention_idxs is not None) and
                isinstance(intervention_idxs, np.ndarray)
            ):
                intervention_idxs = torch.FloatTensor(
                    intervention_idxs
                ).to(x.device)
            tail_results.append(intervention_idxs)
        if output_latent:
            tail_results.append(latent)
        if output_embeddings:
            tail_results.append(contexts[:, :, :self.emb_size])
            tail_results.append(contexts[:, :, self.emb_size:])
        return tuple([c_sem, c_pred, y] + tail_results)<|MERGE_RESOLUTION|>--- conflicted
+++ resolved
@@ -364,18 +364,11 @@
 
         else:
             c_int = c
-<<<<<<< HEAD
         if not train:
             intervention_idxs = self._standardize_indices(
                 intervention_idxs=intervention_idxs,
                 batch_size=x.shape[0],
             )
-=======
-        intervention_idxs = self._standardize_indices(
-            intervention_idxs=intervention_idxs,
-            batch_size=x.shape[0],
-        )
->>>>>>> e2c73da6
 
         # Then, time to do the mixing between the positive and the
         # negative embeddings
